--- conflicted
+++ resolved
@@ -33,14 +33,9 @@
     const el = await fixture(html`
       <<%= tagName %>></<%= tagName %>>
     `);
-<<<<<<< HEAD
     el.shadowRoot.querySelector('button').click();
     await nextFrame();
     expect(el.counter).to.equal(6);
-=======
-
-    expect(el).shadowDom.to.equalSnapshot();
->>>>>>> a08a2664
   });
 
   it('passes the a11y audit', async () => {
